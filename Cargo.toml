--- conflicted
+++ resolved
@@ -1,10 +1,7 @@
 [package]
 name = "memsafe"
-<<<<<<< HEAD
 version = "0.1.7"
-=======
-version = "0.1.6"
->>>>>>> 9392a769
+
 edition = "2021"
 description = "A cross-platform Rust library for securely wrapping data in memory"
 authors = ["po0uyan <info@pouyan.me>", "mortezashojaei mshojaei179@gmail.com"]
