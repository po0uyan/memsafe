--- conflicted
+++ resolved
@@ -2,11 +2,7 @@
 name = "memsafe"
 version = "0.2.1"
 edition = "2021"
-<<<<<<< HEAD
-description = "A cross-platform Rust library for securely wrapping data in memory"
-=======
 description = "A Secure cross-platform Rust library for securely wrapping data in memory"
->>>>>>> 2d4e7fe9
 authors = [
     "po0uyan <info@pouyan.me>",
     "mortezashojaei <mshojaei179@gmail.com>",
@@ -16,10 +12,7 @@
 repository = "https://github.com/po0uyan/memsafe"
 keywords = ["memory", "security", "lock", "cross-platform"]
 categories = ["memory-management", "os", "cryptography"]
-<<<<<<< HEAD
-=======
 readme = "README.MD"
->>>>>>> 2d4e7fe9
 
 [target.'cfg(unix)'.dependencies]
 libc = { version = "0.2" }
