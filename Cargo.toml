--- conflicted
+++ resolved
@@ -1,12 +1,6 @@
 [package]
 name = "memsafe"
-<<<<<<< HEAD
-version = "0.1.9"
-=======
 version = "0.2.0"
-
-
->>>>>>> 3fb66b7d
 edition = "2021"
 description = "A Secure cross-platform Rust library for securely wrapping data in memory"
 authors = [
