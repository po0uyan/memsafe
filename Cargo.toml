[package]
name = "memsafe"
<<<<<<< HEAD
version = "0.1.8"
=======
version = "0.1.7"
>>>>>>> 231327c6

edition = "2021"
description = "A cross-platform Rust library for securely wrapping data in memory"
authors = ["po0uyan <info@pouyan.me>", "mortezashojaei mshojaei179@gmail.com"]
license = "MIT"
repository = "https://github.com/po0uyan/memsafe"
keywords = ["memory", "security", "lock", "cross-platform"]
categories = ["memory-management","os", "cryptography"]

[dependencies]
libc = { version = "0.2", optional = true }
winapi = { version = "0.3", features = ["memoryapi", "winnt"], optional = true }

[features]
default = ["unix"]
unix = ["libc"]
windows = ["winapi"]<|MERGE_RESOLUTION|>--- conflicted
+++ resolved
@@ -1,10 +1,7 @@
 [package]
 name = "memsafe"
-<<<<<<< HEAD
 version = "0.1.8"
-=======
-version = "0.1.7"
->>>>>>> 231327c6
+
 
 edition = "2021"
 description = "A cross-platform Rust library for securely wrapping data in memory"
