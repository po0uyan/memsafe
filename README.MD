# memsafe
One of the most secure cross-platform Rust libraries for securely wrapping data in memory.

[![Crates.io](https://img.shields.io/crates/v/memsafe.svg)](https://crates.io/crates/memsafe)
[![License: MIT](https://img.shields.io/badge/License-MIT-yellow.svg)](https://opensource.org/licenses/MIT)

This is the official `memsafe` crate, hosted at [GitHub](https://github.com/po0uyan/memsafe), and published on [crates.io](https://crates.io/crates/memsafe).


**`memsafe`** locks sensitive data in memory, restricts access, and ensures secure cleanup—built from the ground up with simplicity and security in mind.

## Usage

```rust
use memsafe::MemSafe;
let mut secret = MemSafe::new(String::from("secret")).unwrap();
secret.push_str(" data");
println!("Secure data: {}", *secret);
```
## Features
- **Memory Locking**: Prevents swapping to disk using `mlock` (Unix) or `VirtualLock` (Windows).
- **Access Restriction**: Defaults to no-access mode, with temporary read/write windows.
- **Secure Cleanup**: Zeroes memory on drop.
- **Cross-Platform**: Supports Unix (via `libc`) and Windows (via `winapi`) with optional dependencies.

## Installation
Add to your `Cargo.toml`:
```toml
[dependencies]
<<<<<<< HEAD
memsafe = "0.1.8"
=======
memsafe = "0.1.7"
>>>>>>> e9273c6e

```

For Windows support only:
```toml
[dependencies]
<<<<<<< HEAD
memsafe = { version = "0.1.8", default-features = false, features = ["windows"] }
=======
memsafe = { version = "0.1.7", default-features = false, features = ["windows"] }
>>>>>>> e9273c6e

```
## Security Mechanisms: A Deep Dive for Technical Enthusiasts

The following milestones highlight the technical implementation and security mechanisms completed in `memsafe`, ensuring robust memory management for sensitive data in Rust:

- **Secure Memory Wrapper Implementation**
    - **Technical Details**: The `MemSafe` struct encapsulates sensitive data within a custom memory region allocated via `mmap` on Unix-like systems (Linux, macOS) with `MAP_PRIVATE | MAP_ANONYMOUS` flags, and `VirtualAlloc` on Windows with `MEM_COMMIT | MEM_RESERVE`. Memory permissions are controlled using `mprotect` (Unix) and `VirtualProtect` (Windows), setting `PROT_NONE`/`PAGE_NOACCESS` by default to deny all access. The `mlock` (Unix) and `VirtualLock` (Windows) functions pin the memory in RAM, preventing swap to disk, while `madvise(MADV_DONTDUMP)` on Unix excludes it from core dumps.
    - **Security Handling**: This ensures data remains in physical memory and is inaccessible outside explicit operations, reducing exposure to swap-based attacks and limiting visibility in crash scenarios on Unix systems.

- **Cross-Platform Compatibility with Feature Flags**
    - **Technical Details**: Conditional compilation via `#[cfg(unix)]` and `#[cfg(windows)]` directives isolates platform-specific code. The `unix` feature activates `libc` for POSIX calls, while the `windows` feature leverages `winapi` for Windows API functions, with `default = ["unix"]` in `Cargo.toml` enabling Unix support out of the box. CI testing uses a matrix strategy (`ubuntu-latest`, `macos-latest` with `unix`; `windows-latest` with `windows`) to build and test with `--no-default-features --features ${{ matrix.features }}`.
    - **Security Handling**: This guarantees uniform security behavior across platforms, preventing gaps from missing platform-specific protections (e.g., no `mlock` fallback on Windows) and ensuring dependency minimization.

- **Secure Memory Cleanup on Drop**
    - **Technical Details**: The `Drop` implementation zeroes the memory region using `ptr::write_bytes(ptr, 0, len)` before deallocation. On Unix, `munlock` releases the memory lock, followed by `munmap` to free the region. On Windows, `VirtualUnlock` unlocks the memory, and `VirtualFree` with `MEM_RELEASE` deallocates it. This process is executed within an `unsafe` block to handle raw pointer operations.
    - **Security Handling**: By overwriting memory with zeros prior to release, this prevents residual data from being accessed post-deallocation, mitigating risks of memory scraping or reuse attacks.

- **Automated Multi-Platform Testing**
    - **Technical Details**: A GitHub Actions workflow triggers on `dev` branch pushes, running `cargo build` and `cargo test` with `--verbose` across a matrix of `ubuntu-latest`, `macos-latest`, and `windows-latest`. The matrix excludes invalid feature combinations (e.g., `windows` on Unix) using `exclude` rules. Rust is set up with `dtolnay/rust-toolchain@stable`, and Linux requires `build-essential` for `libc` linking.
    - **Security Handling**: This ensures that memory protection, locking, and access controls function correctly on all platforms, catching platform-specific regressions or misconfigurations early in the development cycle.


## Milestones
To further harden `memsafe` against vulnerabilities, the following technical improvements are targeted:

- **Controlled Access Interface**: Transition to closure-based `write` and `read` methods to enforce strict permission toggling, preventing reads after writes by reverting to an inaccessible state post-operation.
- **In-Memory Encryption**: Integrate encryption to safeguard data at rest against physical or kernel-level breaches.
- **Guard Pages**: Allocate protective, inaccessible pages around memory to detect and thwart buffer overflows.
- **Pre-Allocation Zeroing**: Zero memory prior to initial use to eliminate risks from pre-existing data.
- **Thread Safety**: Add synchronization primitives (e.g., `Mutex`) for secure multi-threaded access.
- **Windows Core Dump Protection**: Implement mechanisms to exclude memory from Windows crash dumps.
- **Anti-Debugging Measures**: Restrict debugger attachment to minimize exposure during operations.
- **Custom Allocator**: Develop a randomized allocator with integrity checks to obscure memory locations.
- **Side-Channel Mitigation**: Optimize for constant-time operations to resist timing and speculative execution attacks.
  See the full Milestone in the [Milestones](https://github.com/po0uyan/memsafe/milestones).


## Repository
- **Source**: [https://github.com/po0uyan/memsafe](https://github.com/po0uyan/memsafe)

## Security Notice
Please note that while `memsafe` is designed with security best practices in mind, it has not undergone a formal security audit yet. We encourage users to perform their own security assessment for their specific use cases. We are committed to maintaining and improving the security of this library.

## License
Licensed under the MIT License. See [LICENSE](LICENSE) for details.

## Contributing
Issues and pull requests are welcome at [https://github.com/po0uyan/memsafe](https://github.com/po0uyan/memsafe).
I'll be more than happy to merge enhancements! security updates and any steps towards making software world a better place for everyone.


<|MERGE_RESOLUTION|>--- conflicted
+++ resolved
@@ -27,22 +27,16 @@
 Add to your `Cargo.toml`:
 ```toml
 [dependencies]
-<<<<<<< HEAD
 memsafe = "0.1.8"
-=======
-memsafe = "0.1.7"
->>>>>>> e9273c6e
+
 
 ```
 
 For Windows support only:
 ```toml
 [dependencies]
-<<<<<<< HEAD
 memsafe = { version = "0.1.8", default-features = false, features = ["windows"] }
-=======
-memsafe = { version = "0.1.7", default-features = false, features = ["windows"] }
->>>>>>> e9273c6e
+
 
 ```
 ## Security Mechanisms: A Deep Dive for Technical Enthusiasts
